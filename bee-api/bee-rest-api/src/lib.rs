--- conflicted
+++ resolved
@@ -21,12 +21,8 @@
     node::{Node, NodeBuilder},
     worker::{Error as WorkerError, Worker},
 };
-<<<<<<< HEAD
-use bee_tangle::MsTangle;
+use bee_tangle::{MsTangle, TangleWorker};
 use bee_network::NetworkController;
-=======
-use bee_tangle::{MsTangle, TangleWorker};
->>>>>>> f5d90eb0
 
 use async_trait::async_trait;
 use log::{error, info};
