--- conflicted
+++ resolved
@@ -1,15 +1,12 @@
 // Copyright 2020 IOTA Stiftung
 // SPDX-License-Identifier: Apache-2.0
 
-<<<<<<< HEAD
-use crate::{config::NodeConfig, plugins::Dashboard, storage::StorageBackend};
-=======
 use crate::{
+    config::NodeConfig,
     constants::{BEE_GIT_COMMIT, BEE_VERSION},
     plugins::Dashboard,
     storage::StorageBackend,
 };
->>>>>>> 874359b0
 
 use bee_runtime::{node::Node, shutdown_stream::ShutdownStream};
 use bee_tangle::MsTangle;
@@ -36,10 +33,10 @@
     N: Node,
     N::Backend: StorageBackend,
 {
+    let bus = node.bus();
     let tangle = node.resource::<MsTangle<N::Backend>>();
     let node_config = node.resource::<NodeConfig<N::Backend>>();
     let peering_config = node_config.peering.clone();
-    let bus = node.bus();
 
     node.spawn::<Dashboard, _, _>(|shutdown| async move {
         debug!("Ws `node_status_worker` running.");
