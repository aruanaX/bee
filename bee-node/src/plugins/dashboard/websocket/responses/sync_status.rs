--- conflicted
+++ resolved
@@ -12,7 +12,6 @@
 use bee_protocol::event::LatestMilestoneChanged;
 use bee_tangle::MsTangle;
 
-use bee_protocol::event::LatestSolidMilestoneChanged;
 use serde::Serialize;
 
 #[derive(Clone, Debug, Serialize)]
@@ -21,14 +20,7 @@
     lsmi: u32, // Shouldn't it be `smi` (solid milestone index) instead?
 }
 
-<<<<<<< HEAD
-pub(crate) fn forward_latest_milestone_changed<B: Backend>(
-    latest_milestone: LatestMilestoneChanged,
-    tangle: &MsTangle<B>,
-) -> WsEvent {
-=======
-pub(crate) fn forward<B: StorageBackend>(latest_milestone: LatestMilestoneChanged, tangle: &MsTangle<B>) -> WsEvent {
->>>>>>> 9d5348ce
+pub(crate) fn forward_latest_milestone_changed<B: StorageBackend>(latest_milestone: LatestMilestoneChanged, tangle: &MsTangle<B>) -> WsEvent {
     WsEvent::new(
         WsTopic::SyncStatus,
         WsEventInner::SyncStatus(SyncStatusResponse {
